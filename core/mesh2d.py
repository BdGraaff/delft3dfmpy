import logging
import os
from ctypes import CDLL, byref, c_char, c_int, pointer

import geopandas as gpd
import numpy as np
from scipy.spatial import KDTree, Voronoi
from scipy.interpolate import LinearNDInterpolator
from shapely.geometry import (
    LineString, MultiLineString, MultiPolygon, Point, Polygon, box)
from shapely.ops import unary_union
from shapely.prepared import prep

from delft3dfmpy.core import checks, geometry
from delft3dfmpy.datamodels.cstructures import meshgeom, meshgeomdim
from delft3dfmpy.io import gridio

logger = logging.getLogger(__name__)


class Mesh2D:

    def __init__(self):
        self.fill_value_z = -999.0
        self.missing_z_value = None

        self.meshgeomdim = meshgeomdim(pointer(c_char()), 2, 0, 0, 0, 0, -1, -1, -1, -1, -1, 0)
        self.meshgeom = meshgeom(self.meshgeomdim)

    def clip_nodes(self, xnodes, ynodes, edge_nodes, polygon, keep_outside=False):
        """
        Method that returns a set of nodes that is clipped within a given polygon.

        Parameters
        ----------
        xnodes : 
            X-coordinates of mesh nodes
        ynodes : 
            Y-coordinates of mesh nodes
        edge_nodes : 
            X-coordinates of mesh nodes
        polygon : Polygon, Multipolygon or list of
        
        """

        # Find nodes within one of the polygons
        index = np.zeros(len(xnodes), dtype=bool)
        for poly in geometry.as_polygon_list(polygon):
            index = index | geometry.points_in_polygon(np.c_[xnodes, ynodes], poly)
        if keep_outside:
            index = ~index

        # Filter edge nodes, keep the ones that are within a polygon with both points
        nodeids_in_polygon = np.where(index)[0] + 1
        edge_nodes = edge_nodes[np.isin(edge_nodes, nodeids_in_polygon).all(axis=1)]

        # Remove edges
        edges = gpd.GeoDataFrame(geometry=[LineString(line) for line in np.c_[xnodes, ynodes][edge_nodes - 1]])
        isect = np.zeros(len(edge_nodes), dtype=bool)
        for poly in geometry.as_polygon_list(polygon):
            isect = isect | edges.intersects(poly.exterior).values
        edge_nodes = edge_nodes[~isect]

        # Remove edges that have a 1 count, until None are left
        unique, count = np.unique(edge_nodes, return_counts=True)
        while any(count == 1):
            count1nodes = unique[count == 1]
            edge_nodes = edge_nodes[~np.isin(edge_nodes, count1nodes).any(axis=1)]
            unique, count = np.unique(edge_nodes, return_counts=True)

        # Select remaining nodes
        xnodes = xnodes[unique - 1]
        ynodes = ynodes[unique - 1]

        # Make mapping for new id's
        new_id_mapping = {old_id: new_id + 1 for new_id, old_id in enumerate(unique)}
        edge_nodes = np.reshape([new_id_mapping[old_id] for old_id in edge_nodes.ravel()], edge_nodes.shape)

        return xnodes, ynodes, edge_nodes

   def clean_nodes(self, xnodes, ynodes, edge_nodes, face_nodes):
        """
        Method to clean the nodes. Edges that do not form a cell are deleted.
        """

        # Clip

        node_selection = np.unique(face_nodes)
        node_selection = node_selection[node_selection!=-999]
        #Remove all nodes that are not in any face
        edge_nodes = edge_nodes[np.isin(edge_nodes, node_selection).all(axis=1)]
        
                
        if not node_selection.any():
            return None
        
        # Remove all segments that are not part of any face
        import time
        
        # Process that requires large computational time, monitor progress (requires tidying)
        t = time.time()

        # First build arrays for possible pairs, assuming that maximum of 4 nodes is possible.
        # Sorting is required, as direction is irrelevant.
        edge_array   = np.sort(edge_nodes, axis= 1)
        face_array_1 = np.sort(face_nodes[:,[0,1]], axis= 1)
        face_array_2 = np.sort(face_nodes[:,[0,2]], axis= 1)
        face_array_3 = np.sort(face_nodes[:,[0,3]], axis= 1)
        face_array_4 = np.sort(face_nodes[:,[1,2]], axis= 1)
        face_array_5 = np.sort(face_nodes[:,[1,3]], axis= 1)
        face_array_6 = np.sort(face_nodes[:,[2,3]], axis= 1)

        # Main loop through all edges.
        teller = 0
        toetsing_array = np.zeros((len(edge_nodes), 1), dtype=bool)
        for edge in edge_array:
            # Format issues, could cause that not the combination was tested, but only one element.
            edge = [edge[0],edge[1]]

            
            #Actual comparrison to the array
            if ((np.where(edge==face_array_1,1,0)).sum(axis=1)==2).any():
                    toetsing_array[teller] = 1
                    
                    # Debugging line, to show which array has found the lines.
                    #print(1, faces[np.where(edge==face_array_1)[0]])
            elif ((np.where(edge==face_array_2,1,0)).sum(axis=1)==2).any():

                    toetsing_array[teller] = 1
                    #print(2, faces[np.where(edge==face_array_2)[0]])
                
            elif ((np.where(edge==face_array_3,1,0)).sum(axis=1)==2).any():

                    toetsing_array[teller] = 1
                    #print(3, faces[np.where(edge==face_array_3)[0]])
            elif ((np.where(edge==face_array_4,1,0)).sum(axis=1)==2).any():

                    toetsing_array[teller] = 1
                    #print(4, faces[np.where(edge==face_array_4)[0]])
            elif ((np.where(edge==face_array_5,1,0)).sum(axis=1)==2).any():

                    toetsing_array[teller] = 1
                    #print(5, faces[np.where(edge==face_array_5)[0]])
            elif ((np.where(edge==face_array_6,1,0)).sum(axis=1)==2).any():

                    toetsing_array[teller] = 1
                    #print(6, faces[np.where(edge==face_array_6)[0]])
            else:
                    toetsing_array[teller] = 0
            teller = teller +1    
            if teller == round(teller/10000,0)*10000:
                print (teller, time.time() - t)
        print (teller, time.time() - t)
        
        # Remove all edges that are not part of a face.
        edge_nodes = edge_nodes[np.isin(toetsing_array, True).all(axis=1)]

        xnodes = xnodes[node_selection - 1]
        ynodes = ynodes[node_selection - 1]

            # Make mapping for new id's
        new_id_mapping = {old_id: new_id + 1 for new_id, old_id in enumerate(node_selection)}    
            
        edge_nodes = np.reshape([-999 if old_id == -999 else new_id_mapping[old_id] for old_id in edge_nodes.ravel()], edge_nodes.shape)
        face_nodes = np.reshape([-999 if old_id == -999 else new_id_mapping[old_id] for old_id in face_nodes.ravel()], face_nodes.shape)
        
        return xnodes, ynodes, edge_nodes, face_nodes

    @staticmethod
    def _find_cells(geometries):
        """
        Determine what the cells are in a grid.
        """

        dimensions = geometries.meshgeomdim

        wrapperGridgeom = CDLL(os.path.join(os.path.dirname(__file__), '..', 'lib', 'gridgeom.dll'))
        ierr = wrapperGridgeom.ggeo_deallocate()
        assert ierr == 0

        start_index = c_int(1)

        meshdimout = meshgeomdim()
        meshout = meshgeom(meshdimout)

        ierr = wrapperGridgeom.ggeo_find_cells(
            byref(dimensions),
            byref(geometries),
            byref(meshdimout),
            byref(meshout),
            byref(start_index)
        )
        assert ierr == 0

        dimensions.numface = meshdimout.numface
        dimensions.maxnumfacenodes = meshdimout.maxnumfacenodes

        # Allocate
        for mesh in [geometries, meshout]:
            for var in ['facex', 'facey', 'face_nodes']:
                mesh.allocate(var)

        ierr = wrapperGridgeom.ggeo_find_cells(
            byref(dimensions),
            byref(geometries),
            byref(meshdimout),
            byref(meshout),
            byref(start_index)
        )
        assert ierr == 0

        # Copy content to self meshgeom
        for var in ['facex', 'facey', 'face_nodes']:
            geometries.set_values(var, meshout.get_values(var))

        ierr = wrapperGridgeom.ggeo_deallocate()
        
    def altitude_constant(self, constant, where='face'):

        zvalues = np.ones(getattr(self.meshgeomdim, f'num{where}')) * constant
        self.meshgeom.set_values(f'{where}z', zvalues)

    def altitude_from_raster(self, rasterpath, where='face', stat='mean', missing='default'):
        """
        Method to determine level of nodes

        This function works faster for large amounts of cells, since it does not
        draw polygons but checks for nearest neighbours (voronoi) based
        on interpolation.

        Note that the raster is not clipped. Any values outside the bounds are
        also taken into account.
        """

        # Select points on faces or nodes
        logger.info('Creating GeoDataFrame of cell faces.')
        xy = np.c_[self.meshgeom.get_values(f'{where}x'), self.meshgeom.get_values(f'{where}y')]
        cells = self.meshgeom.get_faces()
        facedata = gpd.GeoDataFrame(geometry=[Polygon(cell) for cell in cells])   

        if where == 'face':
            # Get raster statistics
            facedata.index = np.arange(len(xy), dtype=np.uint32) + 1
            # facedata.to_file('test_face.shp')
            facedata['crds'] = [cell for cell in cells]
        
            df = geometry.raster_stats_fine_cells(rasterpath, facedata, stats=[stat])
            # Get z values
            zvalues = df[stat].values

        elif where == 'node':

            logger.info('Generating voronoi polygons around cell centers for determining raster statistics.')
            
            # Creat voronoi polygon
            # Add border to limit polygons
            border = box(xy[:, 0].min(), xy[:, 1].min(), xy[:, 0].max(), xy[:, 1].max()).buffer(1000).exterior
            borderpts = [border.interpolate(dist).coords[0] for dist in np.linspace(0, border.length, max(20, border.length//100))]
            vor = Voronoi(points=xy.tolist()+borderpts)
            clippoly = facedata.unary_union
            # Get lines
            lines = []
            for poly in geometry.as_polygon_list(clippoly):
                lines.append(poly.exterior)
                lines.extend([line for line in poly.interiors])
            linesprep = prep(MultiLineString(lines))
            clipprep = prep(clippoly)

            # Collect polygons
            data = []
            for (pr, (i, pt)) in zip(vor.point_region, enumerate(xy)):
                region = vor.regions[pr]
                if pr == -1:
                    break
                while -1 in region:
                    region.remove(-1)
                if len(region) < 3:
                    continue
                crds = vor.vertices[region]
                if clipprep.intersects(Point(pt)):
                    poly = Polygon(crds)
                    if linesprep.intersects(poly):
                        poly = poly.intersection(clippoly)
                        if isinstance(poly, MultiPolygon):
                            poly = poly.buffer(0.001)
                        if isinstance(poly, MultiPolygon):
                            logger.warning('Got multipolygon when clipping voronoi polygon. Only adding coordinates for largest of the polygons.')
                            poly = poly[np.argmax([p.area for p in as_polygon_list(poly)])]
                        crds = np.vstack(poly.exterior.coords[:])
                    data.append({'geometry': poly, 'crds': crds})
                    
            # Limit to model extend
            facedata = gpd.GeoDataFrame(data)
            facedata.index=np.arange(len(xy), dtype=np.uint32) + 1
            # facedata.drop('crds', axis=1).to_file('test_node.shp')
            # Get raster statistics
            df = geometry.raster_stats_fine_cells(rasterpath, facedata, stats=[stat])
            # Get z values
            zvalues = df[stat].values

        else:
            raise NotImplementedError()


        # If there are no NaN's, return the answer
        isnan = np.isnan(zvalues)
        if not isnan.any():
            # Set values to mesh geometry
            self.meshgeom.set_values(f'{where}z', zvalues)
            return None

        # If interpolation or missing, but all are NaN, raise error.
        elif isnan.all() and missing in ['nearest', 'interpolation']:
            raise ValueError('Only NaN values found, interpolation or nearest not possible.')
        
        # Fill missing values
        if missing == 'default':
            # With default value
            zvalues[isnan] = self.fill_value_z

        elif isinstance(missing, (float, int)):
            # With a given number
            zvalues[isnan] = missing

        elif missing == 'nearest':
            # By looking for the nearest value in the grid
            # Create a KDTree of the known points
            tree = KDTree(data=xy[~isnan])
            idx = tree.query(x=xy[isnan])[1]
            zvalues[isnan] = zvalues[~isnan][idx]

        elif missing == 'interpolation':
            # By interpolating
            isnan = np.isnan(zvalues)
            interp = LinearNDInterpolator(xy[~isnan], zvalues[~isnan], fill_value=self.fill_value_z)
            zvalues[isnan] = interp(xy[isnan])

        else:
            raise ValueError(f'{missing} not recognized. Choose \'default\', \'nearest\', \'interpolation\' or a number with which to fill the missing data.')

        # Set values to mesh geometry
        self.meshgeom.set_values(f'{where}z', zvalues)

    def set_missing_z_value(self, value):
        self.missing_z_value = value

    def geom_from_netcdf(self, file):
        gridio.from_netcdf_old(self.meshgeom, file)
        self._find_cells(self.meshgeom)
                               
class Rectangular(Mesh2D):

    def __init__(self):
        Mesh2D.__init__(self)
        self.meshgeomdim.maxnumfacenodes = 4
        self.rotated = False

    def clip_nodes_from_raster(self, clipgeo=None):
        
        checks.check_argument(clipgeo, 'polygon', (list, Polygon, MultiPolygon))
        
        # Get xnodes, ynodes and edge_nodes
        xnodes = self.meshgeom.get_values('nodex', as_array=True)
        ynodes = self.meshgeom.get_values('nodey', as_array=True)
        edge_nodes = self.meshgeom.get_values('edge_nodes', as_array=True)

        # Clip
        xnodes, ynodes, edge_nodes = self.clip_nodes(xnodes, ynodes, edge_nodes, clipgeo, keep_outside=True)

        # Update dimensions
        self.meshgeomdim.numnode = len(xnodes)
        self.meshgeomdim.numedge = len(edge_nodes)

        # Add nodes and links
        self.meshgeom.set_values('nodex', xnodes)
        self.meshgeom.set_values('nodey', ynodes)
        self.meshgeom.set_values('edge_nodes', np.ravel(edge_nodes).tolist())

        # Determine what the cells are
        self._find_cells(self.meshgeom)

        # Clean nodes, this function deletes nodes based on no longer existing cells
        face_nodes = self.meshgeom.get_values('face_nodes', as_array=True)
        cleaned = self.clean_nodes(xnodes, ynodes, edge_nodes, face_nodes)
       
        # If cleaning leaves no whole cells, return None
        if cleaned is None:
            raise ValueError('Clipping the grid does not leave any nodes.')
        # Else, get the arguments from the returned tuple
        else:
            xnodes, ynodes, edge_nodes, face_nodes = cleaned
            
        # Update dimensions
        self.meshgeomdim.numnode = len(xnodes)
        self.meshgeomdim.numedge = len(edge_nodes)
        self.meshgeomdim.maxnumfacenodes = 4

        # Add nodes and links
        self.meshgeom.set_values('nodex', xnodes)
        self.meshgeom.set_values('nodey', ynodes)
        self.meshgeom.set_values('edge_nodes', np.ravel(edge_nodes).tolist())
        self.meshgeom.set_values('face_nodes', np.ravel(face_nodes).tolist())

    def generate_grid(self, x0, y0, dx, dy, ncols, nrows, clipgeo=None, rotation=0):
        """
        Generate rectangular grid based on the origin (x0, y0) the cell sizes (dx, dy),
        the number of columns and rows (ncols, nrows) and a rotation in degrees (default=0)
        A geometry (clipgeo) can be given to clip the grid.
        """

        # Generate x and y spacing
        x = np.linspace(x0, x0 + dx * (ncols), ncols+1)
        y = np.linspace(y0, y0 + dy * (nrows), nrows+1)

        # Get nodes
        xnodes, ynodes = np.meshgrid(x, y)

        # Rotate
        if rotation != 0:
            self.rotated = True
            xnodes, ynodes = geometry.rotate_coordinates((x0, y0), np.radians(rotation), xnodes, ynodes)

        # Get nodes as list
        nodes = {crd: i+1 for i, crd in enumerate(zip(xnodes.ravel(), ynodes.ravel()))}

        # Create segments
        segments = list(zip(
            zip(*np.c_[xnodes[:, :-1].ravel(), ynodes[:, :-1].ravel()].T),
            zip(*np.c_[xnodes[:, 1:].ravel(), ynodes[:, 1:].ravel()].T)
        ))
        segments += list(zip(
            zip(*np.c_[xnodes[1:, :].ravel(), ynodes[1:, :].ravel()].T),
            zip(*np.c_[xnodes[:-1, :].ravel(), ynodes[:-1, :].ravel()].T)
        ))

        # Get links
        edge_nodes = np.asarray([(nodes[s[0]], nodes[s[1]]) for s in segments])

        # Rvael the nodes
        xnodes = xnodes.ravel()
        ynodes = ynodes.ravel()

        # Add to mesh
        dimensions = meshgeomdim()
        dimensions.dim = 2
        geometries = meshgeom(dimensions)

        # Clip
        if clipgeo is not None:
            xnodes, ynodes, edge_nodes = self.clip_nodes(xnodes, ynodes, edge_nodes, clipgeo)

        # Update dimensions
        dimensions.numnode = len(xnodes)
        dimensions.numedge = len(edge_nodes)

        # Add nodes and links
        geometries.set_values('nodex', xnodes)
        geometries.set_values('nodey', ynodes)
        geometries.set_values('edge_nodes', np.ravel(edge_nodes).tolist())

        # Determine what the cells are
        self._find_cells(geometries)

        # Clip
        if clipgeo is not None:
            # Clean nodes, this function deletes nodes based on no longer existing cells
            face_nodes = geometries.get_values('face_nodes', as_array=True)
            cleaned = self.clean_nodes(xnodes, ynodes, edge_nodes, face_nodes)
            # If cleaning leaves no whole cells, return None
            if cleaned is None:
                return None
            # Else, get the arguments from the returned tuple
            else:
                xnodes, ynodes, edge_nodes, face_nodes = cleaned

        # Update dimensions
        dimensions.numnode = len(xnodes)
        dimensions.numedge = len(edge_nodes)
        dimensions.maxnumfacenodes = 4

        # Add nodes and links
        geometries.set_values('nodex', xnodes)
        geometries.set_values('nodey', ynodes)
        geometries.set_values('edge_nodes', np.ravel(edge_nodes).tolist())
        geometries.set_values('face_nodes', np.ravel(face_nodes).tolist())

        # Add to mesh
        self.meshgeom.add_from_other(geometries)

    def generate_within_polygon(self, polygon, cellsize, rotation=0):
        """
        Function to generate a grid within a polygon. It uses the function
        'generate_grid' but automatically detects the extent.

        Parameters
        ----------
        polygon : (list of) shapely.geometry.Polygon or a shapely.geometry.MultiPolygon
        """

        checks.check_argument(polygon, 'polygon', (list, Polygon, MultiPolygon))

        polygons = geometry.as_polygon_list(polygon)
        for i, poly in enumerate(polygons):
            logger.info(f'Generating grid with cellsize {cellsize} m and rotation {rotation} degrees within polygon {i+1}/{len(polygons)}.')
            bounds = poly.bounds

            # In case of a rotation, extend the grid far enough to make sure
            if rotation != 0:
                # Find a box that contains the whole polygon
                (x0, y0), xsize, ysize = geometry.minimum_bounds_fixed_rotation(poly, rotation)
            else:
                xsize = bounds[2] - bounds[0]
                ysize= bounds[3] - bounds[1]
                x0, y0 = poly.bounds[0], poly.bounds[1]

            self.generate_grid(
                x0=x0,
                y0=y0,
                dx=cellsize,
                dy=cellsize,
                ncols=int(xsize / cellsize) + 1,
                nrows=int(ysize / cellsize) + 1,
                clipgeo=poly,
                rotation=rotation
            )

    def refine(self, polygon, level, cellsize, debug=False, dflowfm_path=None):
        """
        Parameters
        ----------
        polygon : list of tuples
            Polygon in which to refine
        level : int
            Number of times to refine
        """

        if self.rotated:
            raise NotImplementedError('Mesh refinement does not work for rotation grids.')
        
        checks.check_argument(polygon, 'polygon', (list, Polygon, MultiPolygon))

        # Save network as grid
        temppath = 'tempgrid_net.nc'
        gridio.to_netcdf_old(self.meshgeom, temppath)

        if isinstance(level, int):
            level = [level]
            polygon = [polygon]

        factor = 2 ** max(level)
        stepsize = cellsize / factor
        dxmin = stepsize
        dtmax = stepsize / (9.81) ** 0.5


        xnodes = self.meshgeom.get_values('nodex')
        ynodes = self.meshgeom.get_values('nodey')
        x0 = min(xnodes)
        ncols = int((max(xnodes) - x0) / cellsize)
        y0 = min(ynodes)
        nrows = int((max(ynodes) - y0) / cellsize)

        arr = np.ones((nrows * factor, ncols * factor)) * 4**max(level)

        for poly, lvl in zip(polygon, level):
            mask = geometry.geometry_to_mask(poly, (x0, y0), stepsize, shape=(nrows * factor, ncols * factor))
            arr[mask] = 4 ** (max(level) - lvl)

        # Create ascii grid based on polygon
        header = (
            'nCols        {0:d}\n'
            'nRows        {1:d}\n'
            'xllCorner    {2:.6f}\n'
            'yllCorner    {3:.6f}\n'
            'CellSize     {4:.6f}\n'
            'nodata_value 0\n'
        ).format(ncols * factor, nrows * factor, x0, y0 + stepsize, stepsize)

        values = '\n'.join(' '.join('%d' %x for x in y) for y in arr.squeeze())

        with open('temp_ascgrid.asc', 'w') as f:
            f.write(header + values)

        # Get dflow fm on system path
        if dflowfm_path is not None:
            if not os.path.exists(os.path.join(dflowfm_path, 'dflowfm.exe')):
                raise OSError('dflowfm.exe not found on given path')
            dflowfm_path = os.path.join(dflowfm_path, 'dflowfm.exe')
        else:
            dflowfm_path = 'dflowfm.exe'

        # Construct statement
<<<<<<< HEAD
        statement = f'"{dflowfm_path}" --refine:hmin={dxmin}:dtmax={dtmax}:connect=1:outsidecell=1 {temppath} temp_ascgrid.asc'
        if debug:
            statement += ' > log.txt'
=======
        statement = f'{dflowfm_path} --refine:hmin={dxmin}:dtmax={dtmax}:connect=1:outsidecell=1 {temppath} temp_ascgrid.asc > log.txt'
>>>>>>> 44453921
        # Execute statement
        os.system(statement)

        if not debug:
            os.remove('temp_ascgrid.asc')

        # Read geometry and dimensions again
        if not os.path.exists('out_net.nc'):
            raise OSError(
                (f'Could not find "out_net.nc" in directory "{os.getcwd()}". '
                 f'The file should have been generated with the statement: "{statement}". '
                 'You can test this manually by running this statement from a command prompt launched from the directory named in this message.'))
        gridio.from_netcdf_old(self.meshgeom, 'out_net.nc')
        
        # Find cells
        self._find_cells(self.meshgeom)
    
        os.remove('out_net.nc')
        os.remove(temppath)<|MERGE_RESOLUTION|>--- conflicted
+++ resolved
@@ -590,13 +590,9 @@
             dflowfm_path = 'dflowfm.exe'
 
         # Construct statement
-<<<<<<< HEAD
         statement = f'"{dflowfm_path}" --refine:hmin={dxmin}:dtmax={dtmax}:connect=1:outsidecell=1 {temppath} temp_ascgrid.asc'
         if debug:
             statement += ' > log.txt'
-=======
-        statement = f'{dflowfm_path} --refine:hmin={dxmin}:dtmax={dtmax}:connect=1:outsidecell=1 {temppath} temp_ascgrid.asc > log.txt'
->>>>>>> 44453921
         # Execute statement
         os.system(statement)
 
